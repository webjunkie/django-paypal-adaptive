"""
Paypal Adaptive Payments supporting views

"""

import logging

from django.contrib.auth.decorators import login_required
from django.db import transaction
<<<<<<< HEAD
from django.http import (HttpResponseServerError, HttpResponseRedirect)
=======
from django.http import (HttpResponseServerError, HttpResponseRedirect,
                         HttpResponseBadRequest, HttpResponse, Http404)
>>>>>>> c8deb42b
from django.shortcuts import render_to_response
from django.template.context import RequestContext
from django.shortcuts import get_object_or_404
from django.utils.translation import ugettext_lazy as _
from django.views.decorators.csrf import csrf_exempt
from django.views.decorators.http import require_POST

import settings
import api
from api.ipn import constants, IPN
from models import Payment, Preapproval
from decorators import takes_ipn


logger = logging.getLogger(__name__)


def render(request, template, template_vars={}):
    if request.GET.get('next'):
        return HttpResponseRedirect(request.GET.get('next'))

    context = RequestContext(request)
    d = {"is_embedded": settings.USE_EMBEDDED}.update(template_vars)

    return render_to_response(template, d, context)


@login_required
@transaction.autocommit
def payment_cancel(request, payment_id, template="paypaladaptive/cancel.html"):
    """Handle incoming cancellation from paypal"""

    logger.debug("Cancellation received for Payment %s" % payment_id)

<<<<<<< HEAD
    payment = get_object_or_404(Payment, id=payment_id)
=======
    payment = get_object_or_404(Payment, id=payment_id,
                                secret_uuid=payment_secret_uuid)
    
>>>>>>> c8deb42b
    payment.status = 'canceled'
    payment.save()
    return render(request, template)


@login_required
@transaction.autocommit
def payment_return(request, payment_id, secret_uuid,
                   template="paypaladaptive/return.html"):
    """
    Incoming return from paypal process (note this is a return to the site, not
    a returned payment)
    """

    logger.debug("Return received for Payment %s" % payment_id)

    payment = get_object_or_404(Payment, id=payment_id)

<<<<<<< HEAD
    if secret_uuid != payment.secret_uuid:
=======
    if payment.status not in ['created', 'completed']:
        payment.status_detail = _(u"Expected status to be created or "
                                  u"completed, not %s - duplicate "
                                  u"transaction?") % payment.status
        payment.status = 'error'
        payment.save()
        return HttpResponseServerError('Unexpected error')

    elif payment_secret_uuid != payment.secret_uuid:
>>>>>>> c8deb42b
        payment.status_detail = (_(u"BuyReturn secret \"%s\" did not match")
                                 % secret_uuid)
        payment.status = 'error'
        payment.save()
        return HttpResponseServerError('Unexpected error')

    if payment.status != 'completed':
        payment.status = 'returned'
        payment.save()

<<<<<<< HEAD
    return render(request, template)
=======
    if not settings.USE_IPN:
        logger.warning("Using PaymentDetails is not implemented and IPN is"
                       "turned off.")
        # TODO: make PaymentDetails call here if not using IPN
        pass
        
    context = RequestContext(request)
    template_vars = {"is_embedded": settings.USE_EMBEDDED}
        
    return render_to_response(template, template_vars, context)
>>>>>>> c8deb42b


@transaction.autocommit
def preapproval_cancel(request, preapproval_id,
                       template="paypaladaptive/cancel.html"):
    """Incoming preapproval cancellation from paypal"""

    logger.debug("Cancellation received for Preapproval %s" % preapproval_id)

    preapproval = get_object_or_404(Preapproval, id=preapproval_id)

    api.CancelPreapproval(preapproval.preapproval_key)
    preapproval.status = 'canceled'
    preapproval.save()

    return render(request, template)


@transaction.autocommit
def preapproval_return(request, preapproval_id, secret_uuid,
                       template="paypaladaptive/return.html"):
    """
    Incoming return from paypal process (note this is a return to the site,
    not a returned payment)

    """

    preapproval = get_object_or_404(Preapproval, id=preapproval_id)

    logger.info("Return received for Preapproval %s" % preapproval_id)

<<<<<<< HEAD
    if preapproval.status not in ['created', 'completed']:
        preapproval.status_detail = _(u"Expected status to be created or"
                                      u" completed, not %s - duplicate"
                                      u" transaction?") % preapproval.status
=======
    if preapproval.status not in ['created', 'approved']:
        preapproval.status_detail = _(
            u"Expected status to be created or approved not %s - duplicate "
            u"transaction?") % preapproval.status
>>>>>>> c8deb42b
        preapproval.status = 'error'
        preapproval.save()
        return HttpResponseServerError('Unexpected error')

    elif secret_uuid != preapproval.secret_uuid:
        preapproval.status_detail = _(u"BuyReturn secret \"%s\" did not"
                                      u" match") % secret_uuid
        preapproval.status = 'error'
        preapproval.save()
        return HttpResponseServerError('Unexpected error')

    if preapproval.status != 'approved':
        preapproval.status = 'returned'
        preapproval.save()

<<<<<<< HEAD
    return render(request, template,
                  template_vars={"preapproval": preapproval})
=======
    if not settings.USE_IPN:
        # TODO: make PreapprovalDetails call here if not using IPN
        logger.warning("Using PreapprovalDetails is not implemented and IPN is"
                       "turned off.")

    if request.GET.get('next', False):
        next_url = request.GET.get('next')
        return HttpResponseRedirect(next_url)

    context = RequestContext(request)
    template_vars = {"is_embedded": settings.USE_EMBEDDED,
                     "preapproval": preapproval, }

    return render_to_response(template, template_vars, context)


@csrf_exempt
@require_POST
@transaction.autocommit
@takes_ipn
def ipn(request, object_id, object_secret_uuid, ipn):
    """
    Incoming IPN POST request from Paypal

    """

    logger.debug("Incoming IPN call: " + str(request))

    object_class = {
        constants.IPN_TYPE_PAYMENT: Payment,
        constants.IPN_TYPE_PREAPPROVAL: Preapproval,
        constants.IPN_TYPE_ADJUSTMENT: Payment
    }[ipn.type]

    try:
        obj = object_class.objects.get(pk=object_id)
    except object_class.DoesNotExist:
        logger.warning('Could not find %s ID %s, replying to IPN with '
                       '404.' % (object_class.__name__, object_id))
        raise Http404

    if obj.secret_uuid != object_secret_uuid:
        obj.status = 'error'
        obj.status_detail = ('IPN secret "%s" did not match db'
                             % object_secret_uuid)
        obj.save()
        return HttpResponseBadRequest('secret uuid mismatch')

    # IPN type-specific operations
    if ipn.type == constants.IPN_TYPE_PAYMENT:
        obj.transaction_id = ipn.transactions[0].id

        if obj.money != ipn.transactions[0].amount:
            obj.status = 'error'
            obj.status_detail = ("IPN amounts didn't match. Payment requested "
                                 "%s. Payment made %s"
                                 % (obj.money, ipn.transactions[0].amount))

        # check payment status
        elif request.POST.get('status', '') != 'COMPLETED':
            obj.status = 'error'
            obj.status_detail = ('PayPal status was "%s"'
                                 % request.POST.get('status'))
        else:
            obj.status = 'completed'

            # TODO: mark preapproval 'used'
    elif ipn.type == constants.IPN_TYPE_PREAPPROVAL:
        if obj.money != ipn.max_total_amount_of_all_payments:
            obj.status = 'error'
            obj.status_detail = (
                "IPN amounts didn't match. Preapproval requested %s. "
                "Preapproval made %s"
                % (obj.money, ipn.max_total_amount_of_all_payments))
        elif not ipn.approved:
            obj.status = 'error'
            obj.status_detail = "The preapproval is not approved"
        else:
            obj.status = 'approved'

    obj.save()

    # Ok, no content
    return HttpResponse(status=204)
>>>>>>> c8deb42b
<|MERGE_RESOLUTION|>--- conflicted
+++ resolved
@@ -7,12 +7,8 @@
 
 from django.contrib.auth.decorators import login_required
 from django.db import transaction
-<<<<<<< HEAD
-from django.http import (HttpResponseServerError, HttpResponseRedirect)
-=======
 from django.http import (HttpResponseServerError, HttpResponseRedirect,
                          HttpResponseBadRequest, HttpResponse, Http404)
->>>>>>> c8deb42b
 from django.shortcuts import render_to_response
 from django.template.context import RequestContext
 from django.shortcuts import get_object_or_404
@@ -22,7 +18,7 @@
 
 import settings
 import api
-from api.ipn import constants, IPN
+from api.ipn import constants
 from models import Payment, Preapproval
 from decorators import takes_ipn
 
@@ -30,7 +26,10 @@
 logger = logging.getLogger(__name__)
 
 
-def render(request, template, template_vars={}):
+def render(request, template, template_vars=None):
+    if template_vars is None:
+        template_vars = {}
+
     if request.GET.get('next'):
         return HttpResponseRedirect(request.GET.get('next'))
 
@@ -42,26 +41,25 @@
 
 @login_required
 @transaction.autocommit
-def payment_cancel(request, payment_id, template="paypaladaptive/cancel.html"):
+def payment_cancel(request, payment_id, payment_secret_uuid,
+                   template="paypaladaptive/cancel.html"):
     """Handle incoming cancellation from paypal"""
 
     logger.debug("Cancellation received for Payment %s" % payment_id)
 
-<<<<<<< HEAD
-    payment = get_object_or_404(Payment, id=payment_id)
-=======
     payment = get_object_or_404(Payment, id=payment_id,
                                 secret_uuid=payment_secret_uuid)
     
->>>>>>> c8deb42b
     payment.status = 'canceled'
     payment.save()
-    return render(request, template)
+
+    template_vars = {"is_embedded": settings.USE_EMBEDDED}
+    return render(request, template, template_vars)
 
 
 @login_required
 @transaction.autocommit
-def payment_return(request, payment_id, secret_uuid,
+def payment_return(request, payment_id, payment_secret_uuid,
                    template="paypaladaptive/return.html"):
     """
     Incoming return from paypal process (note this is a return to the site, not
@@ -70,11 +68,9 @@
 
     logger.debug("Return received for Payment %s" % payment_id)
 
-    payment = get_object_or_404(Payment, id=payment_id)
-
-<<<<<<< HEAD
-    if secret_uuid != payment.secret_uuid:
-=======
+    payment = get_object_or_404(Payment, id=payment_id,
+                                secret_uuid=payment_secret_uuid)
+
     if payment.status not in ['created', 'completed']:
         payment.status_detail = _(u"Expected status to be created or "
                                   u"completed, not %s - duplicate "
@@ -84,9 +80,8 @@
         return HttpResponseServerError('Unexpected error')
 
     elif payment_secret_uuid != payment.secret_uuid:
->>>>>>> c8deb42b
         payment.status_detail = (_(u"BuyReturn secret \"%s\" did not match")
-                                 % secret_uuid)
+                                 % payment_secret_uuid)
         payment.status = 'error'
         payment.save()
         return HttpResponseServerError('Unexpected error')
@@ -95,20 +90,14 @@
         payment.status = 'returned'
         payment.save()
 
-<<<<<<< HEAD
-    return render(request, template)
-=======
     if not settings.USE_IPN:
         logger.warning("Using PaymentDetails is not implemented and IPN is"
                        "turned off.")
         # TODO: make PaymentDetails call here if not using IPN
         pass
         
-    context = RequestContext(request)
     template_vars = {"is_embedded": settings.USE_EMBEDDED}
-        
-    return render_to_response(template, template_vars, context)
->>>>>>> c8deb42b
+    return render(request, template, template_vars)
 
 
 @transaction.autocommit
@@ -124,7 +113,8 @@
     preapproval.status = 'canceled'
     preapproval.save()
 
-    return render(request, template)
+    template_vars = {"is_embedded": settings.USE_EMBEDDED}
+    return render(request, template, template_vars)
 
 
 @transaction.autocommit
@@ -140,17 +130,10 @@
 
     logger.info("Return received for Preapproval %s" % preapproval_id)
 
-<<<<<<< HEAD
-    if preapproval.status not in ['created', 'completed']:
-        preapproval.status_detail = _(u"Expected status to be created or"
-                                      u" completed, not %s - duplicate"
-                                      u" transaction?") % preapproval.status
-=======
     if preapproval.status not in ['created', 'approved']:
         preapproval.status_detail = _(
             u"Expected status to be created or approved not %s - duplicate "
             u"transaction?") % preapproval.status
->>>>>>> c8deb42b
         preapproval.status = 'error'
         preapproval.save()
         return HttpResponseServerError('Unexpected error')
@@ -166,10 +149,6 @@
         preapproval.status = 'returned'
         preapproval.save()
 
-<<<<<<< HEAD
-    return render(request, template,
-                  template_vars={"preapproval": preapproval})
-=======
     if not settings.USE_IPN:
         # TODO: make PreapprovalDetails call here if not using IPN
         logger.warning("Using PreapprovalDetails is not implemented and IPN is"
@@ -179,11 +158,9 @@
         next_url = request.GET.get('next')
         return HttpResponseRedirect(next_url)
 
-    context = RequestContext(request)
     template_vars = {"is_embedded": settings.USE_EMBEDDED,
                      "preapproval": preapproval, }
-
-    return render_to_response(template, template_vars, context)
+    return render(request, template, template_vars)
 
 
 @csrf_exempt
@@ -253,5 +230,4 @@
     obj.save()
 
     # Ok, no content
-    return HttpResponse(status=204)
->>>>>>> c8deb42b
+    return HttpResponse(status=204)